--- conflicted
+++ resolved
@@ -650,10 +650,7 @@
     Jamble.CoreDeckConfig = {
         pool: [
             { id: 'treeA', definitionId: 'tree.basic', name: 'Tree A', type: 'tree', quantity: 3 },
-<<<<<<< HEAD
-=======
             { id: 'treeCeil', definitionId: 'tree.ceiling', name: 'Ceiling Tree', type: 'tree_ceiling', quantity: 3 },
->>>>>>> a115cdb2
             { id: 'birdA', definitionId: 'bird.basic', name: 'Bird A', type: 'bird', quantity: 3 }
         ]
     };
